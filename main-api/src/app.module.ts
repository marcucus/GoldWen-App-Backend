--- conflicted
+++ resolved
@@ -53,11 +53,8 @@
 import { ReportsModule } from './modules/reports/reports.module';
 import { StatsModule } from './modules/stats/stats.module';
 import { EmailModule } from './modules/email/email.module';
-<<<<<<< HEAD
 import { ModerationModule } from './modules/moderation/moderation.module';
-=======
 import { GdprModule } from './modules/gdpr/gdpr.module';
->>>>>>> 034adb4a
 
 @Module({
   imports: [
@@ -170,11 +167,8 @@
     AdminModule,
     ReportsModule,
     StatsModule,
-<<<<<<< HEAD
     ModerationModule,
-=======
     GdprModule,
->>>>>>> 034adb4a
   ],
   controllers: [AppController],
   providers: [
